--- conflicted
+++ resolved
@@ -62,19 +62,13 @@
 }
 
 TEST_F(IndexTest, AlphabeticalOrdering) {
-<<<<<<< HEAD
-  auto& tx = db_->BeginTransaction();
-  tx.SetTable("users");
-  auto count = tx.Scan("carol", "alice", [&](auto, auto) { return false; });
-  ASSERT_FALSE(count.has_value());
-=======
   {
     auto& tx = db_->BeginTransaction();
+    tx.SetTable("users");
     auto count = tx.Scan("carol", "alice", [&](auto, auto) { return false; });
     ASSERT_FALSE(count.has_value());
     db_->EndTransaction(tx, [](auto) {});
   }
->>>>>>> cdb69cda
 
   {
     auto& tx = db_->BeginTransaction();
