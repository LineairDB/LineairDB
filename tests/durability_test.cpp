/*
 *   Copyright (C) 2020 Nippon Telegraph and Telephone Corporation.

 *   Licensed under the Apache License, Version 2.0 (the "License");
 *   you may not use this file except in compliance with the License.
 *   You may obtain a copy of the License at

 *   http://www.apache.org/licenses/LICENSE-2.0

 *   Unless required by applicable law or agreed to in writing, software
 *   distributed under the License is distributed on an "AS IS" BASIS,
 *   WITHOUT WARRANTIES OR CONDITIONS OF ANY KIND, either express or implied.
 *   See the License for the specific language governing permissions and
 *   limitations under the License.
 */

#include <lineairdb/config.h>
#include <lineairdb/database.h>
#include <lineairdb/transaction.h>
#include <lineairdb/tx_status.h>

#include <atomic>
#include <chrono>
#include <experimental/filesystem>
#include <memory>
#include <thread>
#include <vector>

#include "gtest/gtest.h"
#include "test_helper.hpp"
#include "util/logger.hpp"

class DurabilityTest : public ::testing::Test {
 protected:
  LineairDB::Config config_;
  std::unique_ptr<LineairDB::Database> db_;
  virtual void SetUp() {
    std::experimental::filesystem::remove_all("lineairdb_logs");
    config_.max_thread           = 4;
    config_.enable_logging       = true;
    config_.enable_recovery      = true;
    config_.enable_checkpointing = true;
    config_.checkpoint_period    = 1;
    db_ = std::make_unique<LineairDB::Database>(config_);
  }
};

TEST_F(DurabilityTest, Recovery) {
  // We expect LineairDB enables recovery logging by default.
  const LineairDB::Config config = db_->GetConfig();
  ASSERT_TRUE(config.enable_logging);

  int initial_value = 1;
  TestHelper::DoTransactions(db_.get(), {[&](LineairDB::Transaction& tx) {
                                           tx.Write<int>("alice",
                                                         initial_value);
                                         },
                                         [&](LineairDB::Transaction& tx) {
                                           tx.Write<int>("bob", initial_value);
                                         }});
  db_->Fence();

  // Expect that recovery procedure has idempotence
  for (size_t i = 0; i < 3; i++) {
    db_.reset(nullptr);
    db_ = std::make_unique<LineairDB::Database>(config);

    TestHelper::DoTransactions(db_.get(), {[&](LineairDB::Transaction& tx) {
                                 auto alice = tx.Read<int>("alice");
                                 ASSERT_TRUE(alice.has_value());
                                 auto current_value = alice.value();
                                 ASSERT_EQ(initial_value, current_value);
                                 auto bob = tx.Read<int>("bob");
                                 ASSERT_TRUE(bob.has_value());
                                 current_value = bob.value();
                                 ASSERT_EQ(initial_value, current_value);
                               }});
  }
}

TEST_F(DurabilityTest, RecoveryLargeObject) {
<<<<<<< HEAD
  auto default_config                 = db_->GetConfig();
  default_config.internal_buffer_size = 4096;
  db_.reset(nullptr);
  db_ = std::make_unique<LineairDB::Database>(default_config);

=======
>>>>>>> 8f7cb581
  std::string initial_value(4096, 'a');
  TestHelper::DoTransactions(
      db_.get(), {[&](LineairDB::Transaction& tx) {
        tx.Write("alice", reinterpret_cast<std::byte*>(initial_value.data()),
                 initial_value.size());
      }});
  db_->Fence();

  for (size_t i = 0; i < 3; i++) {
<<<<<<< HEAD
    db_.reset(nullptr);
    db_ = std::make_unique<LineairDB::Database>(default_config);

=======
>>>>>>> 8f7cb581
    TestHelper::DoTransactions(db_.get(), {[&](LineairDB::Transaction& tx) {
                                 auto alice = tx.Read("alice");
                                 ASSERT_TRUE(alice.first != nullptr);
                                 std::string current_value(
                                     reinterpret_cast<const char*>(alice.first),
                                     alice.second);
                                 ASSERT_EQ(initial_value, current_value);
                               }});
  }
}

TEST_F(DurabilityTest, RecoveryInContendedWorkload) {
  // We expect LineairDB enables recovery logging by default.
  const LineairDB::Config config = db_->GetConfig();
  ASSERT_TRUE(config.enable_logging);

  TransactionProcedure Update([](LineairDB::Transaction& tx) {
    int value = 0xBEEF;
    tx.Write<int>("alice", value);
  });

  ASSERT_NO_THROW({
    TestHelper::DoTransactionsOnMultiThreads(db_.get(),
                                             {Update, Update, Update});
  });
  db_->Fence();

  db_.reset(nullptr);
  db_ = std::make_unique<LineairDB::Database>(config);

  TestHelper::DoTransactions(db_.get(), {[&](LineairDB::Transaction& tx) {
                               auto alice = tx.Read<int>("alice");
                               ASSERT_TRUE(alice.has_value());
                               auto current_value = alice.value();
                               ASSERT_EQ(0xBEEF, current_value);
                             }});
}

TEST_F(DurabilityTest, RecoveryWithHandlerInterface) {
  const LineairDB::Config config = db_->GetConfig();
  ASSERT_TRUE(config.enable_logging);

  TransactionProcedure Update([](LineairDB::Transaction& tx) {
    int value = 0xBEEF;
    tx.Write<int>("alice", value);
  });

  ASSERT_NO_THROW({
    TestHelper::DoHandlerTransactionsOnMultiThreads(db_.get(),
                                                    {Update, Update, Update});
  });
  db_->Fence();

  db_.reset(nullptr);
  db_ = std::make_unique<LineairDB::Database>(config);

  TestHelper::DoTransactions(db_.get(), {[&](LineairDB::Transaction& tx) {
                               auto alice = tx.Read<int>("alice");
                               ASSERT_TRUE(alice.has_value());
                               auto current_value = alice.value();
                               ASSERT_EQ(0xBEEF, current_value);
                             }});
}

size_t getLogDirectorySize(const LineairDB::Config& conf) {
  namespace fs = std::experimental::filesystem;
  size_t size  = 0;
  for (const auto& entry : fs::directory_iterator(conf.work_dir)) {
    if (entry.path().filename().generic_string().find("working") !=
        std::string::npos)
      continue;
    size += fs::file_size(entry.path());
  }
  return size;
}

TEST_F(DurabilityTest, LogFileSizeIsBounded) {  // a.k.a., checkpointing
  const LineairDB::Config config = db_->GetConfig();
  ASSERT_TRUE(config.enable_logging);
  ASSERT_TRUE(config.enable_checkpointing);

  TransactionProcedure Update([](LineairDB::Transaction& tx) {
    int value = 0xBEEF;
    tx.Write<int>("alice", value);
  });

  size_t filesize = 0;
  ASSERT_EQ(filesize, getLogDirectorySize(config));
  bool filesize_is_monotonically_increasing = true;

  auto begin = std::chrono::high_resolution_clock::now();

  for (;;) {
    const size_t current_file_size = getLogDirectorySize(config);
    if (filesize <= current_file_size) {
      filesize = current_file_size;
    } else {
      filesize_is_monotonically_increasing = false;
      break;
    }
    ASSERT_NO_THROW({
      TestHelper::DoTransactions(db_.get(), {Update, Update, Update});
    });

    auto now = std::chrono::high_resolution_clock::now();
    assert(begin < now);
    size_t elapsed =
        std::chrono::duration_cast<std::chrono::seconds>(now - begin).count();
    if (config.checkpoint_period * 10 < elapsed) break;
  }
  ASSERT_FALSE(filesize_is_monotonically_increasing);
}

TEST_F(DurabilityTest,
       LogFileSizeIsBoundedOnHandlerInterface) {  // a.k.a., checkpointing
  const LineairDB::Config config = db_->GetConfig();
  ASSERT_TRUE(config.enable_logging);
  ASSERT_TRUE(config.enable_checkpointing);

  TransactionProcedure Update([](LineairDB::Transaction& tx) {
    int value = 0xBEEF;
    tx.Write<int>("alice", value);
  });

  size_t filesize = 0;
  ASSERT_EQ(filesize, getLogDirectorySize(config));
  bool filesize_is_monotonically_increasing = true;

  auto begin = std::chrono::high_resolution_clock::now();

  std::atomic<bool> stop(false);
  std::thread worker_thread([&]() {
    for (;;) {
      auto& tx                    = db_->BeginTransaction();
      [[maybe_unused]] auto alice = tx.Read<int>("alice");
      int value                   = 0xBEEF;
      tx.Write<int>("alice", value);
      db_->EndTransaction(tx, [](auto) {});
      if (stop.load()) return;
      std::this_thread::yield();
    }
  });

  for (;;) {
    const size_t current_file_size = getLogDirectorySize(config);
    if (filesize <= current_file_size) {
      filesize = current_file_size;
    } else {
      filesize_is_monotonically_increasing = false;
      break;
    }

    auto now = std::chrono::high_resolution_clock::now();
    assert(begin < now);
    size_t elapsed =
        std::chrono::duration_cast<std::chrono::seconds>(now - begin).count();
    if (config.checkpoint_period * 10 < elapsed) break;
  }
  stop.store(true);
  worker_thread.join();
  ASSERT_FALSE(filesize_is_monotonically_increasing);
}

TEST_F(DurabilityTest, CPRConsistency) {  // a.k.a., checkpointing
  /**
   * CPR Consistency:
   * > Definition 1 (CPR Consistency). A database state is CPR consistent if and
   * > only if, for every client $C$ , the state contains all its transactions
   * > committed before a unique client-local time-point $tC$ , and none after.
   * Ref:
   * https://www.microsoft.com/en-us/research/uploads/prod/2019/01/cpr-sigmod19.pdf
   *
   * i.e., There exists the guarantee of consistent snapshot at some time point.
   */

  LineairDB::Config config = db_->GetConfig();
  config.enable_logging    = false;
  config.checkpoint_period = 5;  // 5sec
  ASSERT_TRUE(config.enable_checkpointing);
  db_.reset(nullptr);
  db_ = std::make_unique<LineairDB::Database>(config);

  TransactionProcedure Update([](LineairDB::Transaction& tx) {
    int value = 0;
    tx.Write<int>("alice", value);
  });

  TestHelper::DoTransactions(db_.get(), {Update});
  db_.reset(nullptr);
  db_ = std::make_unique<LineairDB::Database>(config);

  // We assume that DB has been destructed within 5 seconds and there are no
  // consisntent snapshot
  TestHelper::DoTransactions(db_.get(), {[&](LineairDB::Transaction& tx) {
                               auto alice = tx.Read<int>("alice");
                               ASSERT_FALSE(alice.has_value());
                             }});

  TestHelper::DoTransactions(db_.get(), {Update});
  std::this_thread::sleep_for(
      std::chrono::seconds(config.checkpoint_period * 2));

  db_.reset(nullptr);
  db_ = std::make_unique<LineairDB::Database>(config);
  TestHelper::DoTransactions(db_.get(), {[&](LineairDB::Transaction& tx) {
                               auto alice = tx.Read<int>("alice");
                               ASSERT_TRUE(alice.has_value());
                             }});
}

TEST_F(DurabilityTest,
       CPRConsistencyOnHandlerInterface) {  // a.k.a., checkpointing
  LineairDB::Config config = db_->GetConfig();
  config.enable_logging    = false;
  config.checkpoint_period = 5;  // 5sec
  ASSERT_TRUE(config.enable_checkpointing);
  db_.reset(nullptr);
  db_ = std::make_unique<LineairDB::Database>(config);

  TransactionProcedure Update([](LineairDB::Transaction& tx) {
    int value = 0;
    tx.Write<int>("alice", value);
  });

  TestHelper::DoHandlerTransactionsOnMultiThreads(db_.get(), {Update});
  db_.reset(nullptr);
  db_ = std::make_unique<LineairDB::Database>(config);

  // We assume that DB has been destructed within 5 seconds and there are no
  // consisntent snapshot
  TestHelper::DoHandlerTransactionsOnMultiThreads(
      db_.get(), {[&](LineairDB::Transaction& tx) {
        auto alice = tx.Read<int>("alice");
        ASSERT_FALSE(alice.has_value());
      }});

  TestHelper::DoHandlerTransactionsOnMultiThreads(db_.get(), {Update});
  std::this_thread::sleep_for(
      std::chrono::seconds(config.checkpoint_period * 2));

  db_.reset(nullptr);
  db_ = std::make_unique<LineairDB::Database>(config);
  TestHelper::DoHandlerTransactionsOnMultiThreads(
      db_.get(), {[&](LineairDB::Transaction& tx) {
        auto alice = tx.Read<int>("alice");
        ASSERT_TRUE(alice.has_value());
      }});
}<|MERGE_RESOLUTION|>--- conflicted
+++ resolved
@@ -79,14 +79,6 @@
 }
 
 TEST_F(DurabilityTest, RecoveryLargeObject) {
-<<<<<<< HEAD
-  auto default_config                 = db_->GetConfig();
-  default_config.internal_buffer_size = 4096;
-  db_.reset(nullptr);
-  db_ = std::make_unique<LineairDB::Database>(default_config);
-
-=======
->>>>>>> 8f7cb581
   std::string initial_value(4096, 'a');
   TestHelper::DoTransactions(
       db_.get(), {[&](LineairDB::Transaction& tx) {
@@ -96,12 +88,6 @@
   db_->Fence();
 
   for (size_t i = 0; i < 3; i++) {
-<<<<<<< HEAD
-    db_.reset(nullptr);
-    db_ = std::make_unique<LineairDB::Database>(default_config);
-
-=======
->>>>>>> 8f7cb581
     TestHelper::DoTransactions(db_.get(), {[&](LineairDB::Transaction& tx) {
                                  auto alice = tx.Read("alice");
                                  ASSERT_TRUE(alice.first != nullptr);
