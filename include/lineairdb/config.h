--- conflicted
+++ resolved
@@ -140,8 +140,6 @@
    */
   size_t checkpoint_period = 30;
 
-<<<<<<< HEAD
-=======
   /**
    * @brief
    * It uses as the threshold (percentage) for rehashing of the hash index.
@@ -154,7 +152,6 @@
    */
   double rehash_threshold = 0.75;
 
->>>>>>> 8f7cb581
   /**
    * @brief
    * The directory path that lineardb use as working directory.
