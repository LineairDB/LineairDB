--- conflicted
+++ resolved
@@ -18,11 +18,8 @@
 
 #include <lineairdb/transaction.h>
 
-<<<<<<< HEAD
 #include <algorithm>
 #include <iostream>
-=======
->>>>>>> e1d1a91b
 #include <memory>
 #include <utility>
 
