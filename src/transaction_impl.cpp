--- conflicted
+++ resolved
@@ -318,42 +318,6 @@
 void Transaction::Impl::Delete(const std::string_view key) {
   if (IsAborted()) return;
   EnsureCurrentTable();
-  bool deleted = current_table_->GetPrimaryIndex().Delete(key);
-  if (!deleted) {
-    Abort();
-    return;
-  }
-
-  bool is_rmf = false;
-  for (auto& snapshot : read_set_) {
-    if (snapshot.key == key &&
-        snapshot.table_name == current_table_->GetTableName()) {
-      is_rmf = true;
-      snapshot.is_read_modify_write = true;
-      break;
-    }
-  }
-
-  for (auto& snapshot : write_set_) {
-    if (snapshot.key != key ||
-        snapshot.table_name != current_table_->GetTableName())
-      continue;
-    snapshot.data_item_copy.Reset(nullptr, 0);
-    if (is_rmf) snapshot.is_read_modify_write = true;
-    return;
-  }
-
-  auto* index_leaf = current_table_->GetPrimaryIndex().GetOrInsert(key);
-
-  concurrency_control_->Write(key, nullptr, 0, index_leaf);
-  Snapshot sp(key, nullptr, 0, index_leaf, current_table_->GetTableName(), "");
-  if (is_rmf) sp.is_read_modify_write = true;
-  write_set_.emplace_back(std::move(sp));
-}
-
-void Transaction::Impl::Delete(const std::string_view key) {
-  if (IsAborted()) return;
-  EnsureCurrentTable();
   // Delete() consists of two deletions: removal from the index (physical)
   //   and initialization of the data item (logical).
   // The reason for this design is that we consider Delete() as
@@ -841,7 +805,6 @@
                         const size_t size) {
   tx_pimpl_->Write(key, value, size);
 }
-<<<<<<< HEAD
 void Transaction::WriteSecondaryIndex(const std::string_view index_name,
                                       const std::string_view key,
                                       const std::byte primary_key_buffer[],
@@ -849,8 +812,6 @@
   tx_pimpl_->WriteSecondaryIndex(index_name, key, primary_key_buffer,
                                  primary_key_size);
 }
-
-void Transaction::Delete(const std::string_view key) { tx_pimpl_->Delete(key); }
 
 void Transaction::DeleteSecondaryIndex(const std::string_view index_name,
                                        const std::string_view secondary_key,
@@ -869,9 +830,8 @@
                                   new_secondary_key, primary_key_buffer,
                                   primary_key_size);
 }
-=======
+
 void Transaction::Delete(const std::string_view key) { tx_pimpl_->Delete(key); }
->>>>>>> 28b1762e
 const std::optional<size_t> Transaction::Scan(
     const std::string_view begin, const std::optional<std::string_view> end,
     std::function<bool(std::string_view,
