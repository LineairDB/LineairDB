/*
 *   Copyright (C) 2020 Nippon Telegraph and Telephone Corporation.

 *   Licensed under the Apache License, Version 2.0 (the "License");
 *   you may not use this file except in compliance with the License.
 *   You may obtain a copy of the License at

 *   http://www.apache.org/licenses/LICENSE-2.0

 *   Unless required by applicable law or agreed to in writing, software
 *   distributed under the License is distributed on an "AS IS" BASIS,
 *   WITHOUT WARRANTIES OR CONDITIONS OF ANY KIND, either express or implied.
 *   See the License for the specific language governing permissions and
 *   limitations under the License.
 */

#include "concurrent_table.h"

#include <functional>

#include "index/precision_locking_index/index.hpp"
#include "lineairdb/config.h"
#include "types/data_item.hpp"
#include "types/definitions.h"

namespace LineairDB {
namespace Index {

ConcurrentTable::ConcurrentTable(EpochFramework& epoch_framework, Config config,
                                 WriteSetType recovery_set)
    : epoch_manager_ref_(epoch_framework) {
  switch (config.index_structure) {
    case Config::IndexStructure::HashTableWithPrecisionLockingIndex:
      index_ = std::make_unique<HashTableWithPrecisionLockingIndex<DataItem>>(
          config, epoch_manager_ref_);
      break;
    default:
      index_ = std::make_unique<HashTableWithPrecisionLockingIndex<DataItem>>(
          config, epoch_manager_ref_);
      break;
  }

  if (recovery_set.empty()) return;
  for (auto& entry : recovery_set) {
    index_->Put(entry.key, *entry.index_cache);
  }
}

DataItem* ConcurrentTable::Get(const std::string_view key) {
  return index_->Get(key);
}

DataItem* ConcurrentTable::GetOrInsert(const std::string_view key) {
  auto* item = index_->Get(key);
  if (item == nullptr) {
    index_->ForcePutBlankEntry(key);
    item = index_->Get(key);
    assert(item != nullptr);
  }
  return item;
}

// return false if a corresponding entry already exists
bool ConcurrentTable::Put(const std::string_view key, DataItem&& rhs) {
  return index_->Put(key, std::forward<decltype(rhs)>(rhs));
}

void ConcurrentTable::ForEach(
    std::function<bool(std::string_view, DataItem&)> f) {
  index_->ForEach(f);
};

std::optional<size_t> ConcurrentTable::Scan(
    const std::string_view begin, const std::optional<std::string_view> end,
    std::function<bool(std::string_view)> operation) {
  return index_->Scan(begin, end, operation);
};

std::optional<size_t> ConcurrentTable::Scan(
    const std::string_view begin, const std::string_view end,
    std::function<bool(std::string_view, DataItem&)> operation) {
  return index_->Scan(begin, end, operation);
};

bool ConcurrentTable::Delete(const std::string_view key) {
<<<<<<< HEAD
  return index_->EraseRangeOnly(key);
}
=======
  return index_->Delete(key);
};

>>>>>>> 0e60b9ba
}  // namespace Index
}  // namespace LineairDB<|MERGE_RESOLUTION|>--- conflicted
+++ resolved
@@ -83,13 +83,7 @@
 };
 
 bool ConcurrentTable::Delete(const std::string_view key) {
-<<<<<<< HEAD
-  return index_->EraseRangeOnly(key);
-}
-=======
   return index_->Delete(key);
 };
-
->>>>>>> 0e60b9ba
 }  // namespace Index
 }  // namespace LineairDB