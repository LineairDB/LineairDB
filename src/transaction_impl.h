--- conflicted
+++ resolved
@@ -73,20 +73,12 @@
                const size_t size); */
   void Write(const std::string_view key, const std::byte value[],
              const size_t size);
-<<<<<<< HEAD
   void WriteSecondaryIndex(const std::string_view index_name,
                            const std::string_view key,
                            const std::byte primary_key_buffer[],
                            const size_t primary_key_size);
 
-  /*   const std::optional<size_t> Scan(
-        const std::string_view begin, const std::optional<std::string_view> end,
-        std::function<bool(std::string_view,
-                           const std::pair<const void*, const size_t>)>
-            operation); */
-=======
   void Delete(const std::string_view key);
->>>>>>> 0e60b9ba
 
   const std::optional<size_t> Scan(
       const std::string_view begin, const std::optional<std::string_view> end,
@@ -99,9 +91,7 @@
       const std::optional<std::string_view> end,
       std::function<bool(std::string_view, const std::vector<std::string>)>
           operation);
-
-  bool Delete(const std::string_view key);
-
+          
   void DeleteSecondaryIndex(const std::string_view index_name,
                             const std::string_view secondary_key,
                             const std::byte primary_key_buffer[],
