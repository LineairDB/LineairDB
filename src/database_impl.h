/*
 *   Copyright (C) 2020 Nippon Telegraph and Telephone Corporation.

 *   Licensed under the Apache License, Version 2.0 (the "License");
 *   you may not use this file except in compliance with the License.
 *   You may obtain a copy of the License at

 *   http://www.apache.org/licenses/LICENSE-2.0

 *   Unless required by applicable law or agreed to in writing, software
 *   distributed under the License is distributed on an "AS IS" BASIS,
 *   WITHOUT WARRANTIES OR CONDITIONS OF ANY KIND, either express or implied.
 *   See the License for the specific language governing permissions and
 *   limitations under the License.
 */
#ifndef LINEAIRDB_DATABASE_IMPL_H
#define LINEAIRDB_DATABASE_IMPL_H

#include <lineairdb/config.h>
#include <lineairdb/database.h>
#include <lineairdb/transaction.h>
#include <lineairdb/tx_status.h>

#include <functional>

#include "callback/callback_manager.h"
#include "index/concurrent_table.h"
#include "recovery/checkpoint_manager.hpp"
#include "recovery/logger.h"
#include "thread_pool/thread_pool.h"
#include "transaction_impl.h"
#include "util/backoff.hpp"
#include "util/epoch_framework.hpp"
#include "util/logger.hpp"

namespace LineairDB {
class Database::Impl {
  friend class Transaction::Impl;

 public:
  inline static Database::Impl* CurrentDBInstance;

  Impl(const Config& c = Config())
      : config_(c),
        thread_pool_(c.max_thread),
        logger_(config_),
        callback_manager_(config_),
        epoch_framework_(c.epoch_duration_ms, EventsOnEpochIsUpdated()),
<<<<<<< HEAD
        index_(epoch_framework_, c),
        checkpoint_manager_(c, index_, epoch_framework_) {
=======
        index_(epoch_framework_, config_),
        checkpoint_manager_(config_, index_, epoch_framework_) {
>>>>>>> 8f7cb581
    if (Database::Impl::CurrentDBInstance == nullptr) {
      Database::Impl::CurrentDBInstance = this;
      SPDLOG_INFO("LineairDB instance has been constructed.");
    } else {
      SPDLOG_ERROR(
          "It is prohibited to allocate two LineairDB::Database instance at "
          "the same time.");
      exit(1);
    }
    DataBuffer::SetDefaultBufferSize(config_.internal_buffer_size);
    if (config_.enable_recovery) { Recovery(); }
    epoch_framework_.Start();
  }

  ~Impl() {
    Fence();
    thread_pool_.StopAcceptingTransactions();
    epoch_framework_.Sync();
    checkpoint_manager_.Stop();
    epoch_framework_.Stop();
    while (!thread_pool_.IsEmpty()) { std::this_thread::yield(); }
    thread_pool_.Shutdown();
    SPDLOG_DEBUG(
        "Epoch number and Durable epoch number are ended at {0}, and {1}, "
        "respectively.",
        epoch_framework_.GetGlobalEpoch(), logger_.GetDurableEpoch());
    SPDLOG_INFO("LineairDB instance has been destructed.");
    assert(Database::Impl::CurrentDBInstance == this);
    Database::Impl::CurrentDBInstance = nullptr;
  }

  void ExecuteTransaction(ProcedureType proc, CallbackType clbk,
                          std::optional<CallbackType> prclbk) {
    for (;;) {
      bool success = thread_pool_.Enqueue([&, transaction_procedure = proc,
                                           callback       = clbk,
                                           precommit_clbk = prclbk]() {
        epoch_framework_.MakeMeOnline();
        Transaction tx(this);

        transaction_procedure(tx);
        if (tx.IsAborted()) {
          if (precommit_clbk)
            precommit_clbk.value()(LineairDB::TxStatus::Aborted);
          callback(LineairDB::TxStatus::Aborted);
          epoch_framework_.MakeMeOffline();
          return;
        }

        bool committed = tx.Precommit();
        if (committed) {
          tx.tx_pimpl_->PostProcessing(TxStatus::Committed);

          if (precommit_clbk.has_value()) {
            precommit_clbk.value()(TxStatus::Committed);
          }
          const auto current_epoch = epoch_framework_.GetMyThreadLocalEpoch();
          callback_manager_.Enqueue(std::move(callback), current_epoch);
          if (config_.enable_logging) {
            logger_.Enqueue(tx.tx_pimpl_->write_set_, current_epoch);
          }
        } else {
          tx.tx_pimpl_->PostProcessing(TxStatus::Aborted);
          if (precommit_clbk.has_value()) {
            precommit_clbk.value()(TxStatus::Aborted);
          }
          callback(LineairDB::TxStatus::Aborted);
        }

        epoch_framework_.MakeMeOffline();
      });
      if (success) break;
    }
  }

  Transaction& BeginTransaction() {
    epoch_framework_.MakeMeOnline();
    return *(new Transaction(this));
  }

  bool EndTransaction(Transaction& tx, CallbackType clbk) {
    if (tx.IsAborted()) {
      clbk(TxStatus::Aborted);
      delete &tx;
      epoch_framework_.MakeMeOffline();
      return false;
    }

    bool committed = tx.Precommit();
    if (committed) {
      tx.tx_pimpl_->PostProcessing(TxStatus::Committed);

      tx.tx_pimpl_->current_status_ = TxStatus::Committed;
      const auto current_epoch      = epoch_framework_.GetMyThreadLocalEpoch();
      callback_manager_.Enqueue(std::move(clbk), current_epoch, true);

      if (config_.enable_logging) {
        logger_.Enqueue(tx.tx_pimpl_->write_set_, current_epoch, true);
      }

    } else {
      tx.tx_pimpl_->PostProcessing(TxStatus::Aborted);
      clbk(TxStatus::Aborted);
    }
    epoch_framework_.MakeMeOffline();

    if (config_.enable_checkpointing) {
      auto checkpoint_completed =
          checkpoint_manager_.GetCheckpointCompletedEpoch();
      logger_.TruncateLogs(checkpoint_completed);
    }
    delete &tx;
    return committed;
  }

  void RequestCallbacks() {
    const auto current_epoch = epoch_framework_.GetGlobalEpoch();
    callback_manager_.ExecuteCallbacks(current_epoch);
  }

  const EpochNumber& GetMyThreadLocalEpoch() {
    return epoch_framework_.GetMyThreadLocalEpoch();
  }

  void Fence() {
    epoch_framework_.Sync();
    thread_pool_.WaitForQueuesToBecomeEmpty();
    callback_manager_.WaitForAllCallbacksToBeExecuted();
  }
  const Config& GetConfig() const { return config_; }
  Index::ConcurrentTable& GetIndex() { return index_; }

  // NOTE: Called by a special thread managed by EpochFramework.
  std::function<void(EpochNumber)> EventsOnEpochIsUpdated() {
    return [&](EpochNumber old_epoch) {
      // Logging
      if (config_.enable_logging) {
        EpochNumber durable_epoch = logger_.FlushDurableEpoch();
        thread_pool_.EnqueueForAllThreads(
            [&, old_epoch]() { logger_.FlushLogs(old_epoch); });
        thread_pool_.EnqueueForAllThreads([&, durable_epoch] {
          callback_manager_.ExecuteCallbacks(durable_epoch);
        });
      }

      // Execute Callbacks
      thread_pool_.EnqueueForAllThreads(
          [&, old_epoch]() { callback_manager_.ExecuteCallbacks(old_epoch); });

      if (config_.enable_checkpointing) {
        auto checkpoint_completed =
            checkpoint_manager_.GetCheckpointCompletedEpoch();

        thread_pool_.EnqueueForAllThreads([&, checkpoint_completed]() {
          logger_.TruncateLogs(checkpoint_completed);
        });
      }
    };
  }

  void WaitForCheckpoint() {
    const auto start = checkpoint_manager_.GetCheckpointCompletedEpoch();
    Util::RetryWithExponentialBackoff([&]() {
      const auto current = checkpoint_manager_.GetCheckpointCompletedEpoch();
      return start != current;
    });
  }

  bool IsNeedToCheckpointing(const EpochNumber epoch) {
    return checkpoint_manager_.IsNeedToCheckpointing(epoch);
  }

 private:
  void Recovery() {
    SPDLOG_INFO("Start recovery process");
    // Start recovery from logfiles
    EpochNumber highest_epoch = 1;
    const auto durable_epoch  = logger_.GetDurableEpochFromLog();
    SPDLOG_DEBUG("  Durable epoch is resumed from {0}", highest_epoch);
    logger_.SetDurableEpoch(durable_epoch);
    [[maybe_unused]] auto enqueued = thread_pool_.EnqueueForAllThreads(
        [&]() { logger_.RememberMe(durable_epoch); });
    assert(enqueued);

    thread_pool_.WaitForQueuesToBecomeEmpty();

    epoch_framework_.MakeMeOnline();
    auto& local_epoch = epoch_framework_.GetMyThreadLocalEpoch();
    local_epoch       = durable_epoch;

    highest_epoch       = std::max(highest_epoch, durable_epoch);
    auto&& recovery_set = logger_.GetRecoverySetFromLogs(durable_epoch);
    for (auto& entry : recovery_set) {
      highest_epoch = std::max(
          highest_epoch, entry.data_item_copy.transaction_id.load().epoch);

      index_.Put(entry.key, std::move(entry.data_item_copy));
    }
    epoch_framework_.MakeMeOffline();

    SPDLOG_DEBUG("  Global epoch is resumed from {0}", highest_epoch);
    epoch_framework_.SetGlobalEpoch(highest_epoch);
    SPDLOG_INFO("Finish recovery process");
  }

 private:
  Config config_;
  ThreadPool thread_pool_;
  Recovery::Logger logger_;
  Callback::CallbackManager callback_manager_;
  EpochFramework epoch_framework_;
  Index::ConcurrentTable index_;
  Recovery::CPRManager checkpoint_manager_;
};

// Database::Impl* Database::Impl::CurrentDBInstance = nullptr;

}  // namespace LineairDB
#endif /** LINEAIRDB_DATABASE_IMPL_H **/<|MERGE_RESOLUTION|>--- conflicted
+++ resolved
@@ -46,13 +46,8 @@
         logger_(config_),
         callback_manager_(config_),
         epoch_framework_(c.epoch_duration_ms, EventsOnEpochIsUpdated()),
-<<<<<<< HEAD
-        index_(epoch_framework_, c),
-        checkpoint_manager_(c, index_, epoch_framework_) {
-=======
         index_(epoch_framework_, config_),
         checkpoint_manager_(config_, index_, epoch_framework_) {
->>>>>>> 8f7cb581
     if (Database::Impl::CurrentDBInstance == nullptr) {
       Database::Impl::CurrentDBInstance = this;
       SPDLOG_INFO("LineairDB instance has been constructed.");
