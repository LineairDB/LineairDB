/*
 *   Copyright (c) 2020 Nippon Telegraph and Telephone Corporation
 *   All rights reserved.

 *   Licensed under the Apache License, Version 2.0 (the "License");
 *   you may not use this file except in compliance with the License.
 *   You may obtain a copy of the License at

 *   http://www.apache.org/licenses/LICENSE-2.0

 *   Unless required by applicable law or agreed to in writing, software
 *   distributed under the License is distributed on an "AS IS" BASIS,
 *   WITHOUT WARRANTIES OR CONDITIONS OF ANY KIND, either express or implied.
 *   See the License for the specific language governing permissions and
 *   limitations under the License.
 */

#ifndef LINEAIRDB_DATA_BUFFER_HPP
#define LINEAIRDB_DATA_BUFFER_HPP

#include <cstddef>
#include <cstdint>
#include <cstdlib>
#include <cstring>
#include <iostream>
<<<<<<< HEAD
=======
#include <new>
>>>>>>> 8f7cb581

#include "util/logger.hpp"

namespace LineairDB {

struct DataBuffer {
<<<<<<< HEAD
  inline static size_t DefaultBufferSize = 512;

  std::byte* value;
  size_t size;

  // WARNING: thread unsafe
  static void SetDefaultBufferSize(size_t buf_size) {
    DefaultBufferSize = buf_size;
  }

  DataBuffer() : size(0) { value = new std::byte[DefaultBufferSize]; }
  ~DataBuffer() { if(value != nullptr) delete[] value; }

  void Reset(const std::byte* v, const size_t s) {
    if (DefaultBufferSize < s) {
      SPDLOG_ERROR("write buffer overflow. expected: {0}, capacity: {1}", s,
                   DefaultBufferSize);
      std::cerr << "ERROR in DataBuffer: The size of the write value is "
                   "greater than DefaultBufferSize";
      // TODO: use realloc to prevent failure
      exit(EXIT_FAILURE);
=======
  std::byte* value;
  size_t size;

  DataBuffer() : size(0) { value = nullptr; }
  ~DataBuffer() {
    if (value != nullptr) delete[] value;
  }

  void Reset(const std::byte* v, const size_t s) {
    if (v == nullptr){
      delete[] value;
      value = nullptr;
      size = 0;
    }
    if (size < s) {
      if (value == nullptr) {
        value = new std::byte[s];
      } else {
        value = static_cast<decltype(value)>(
            std::realloc(reinterpret_cast<void*>(value), s));
        if (value == nullptr) { throw std::bad_alloc(); }
      }
>>>>>>> 8f7cb581
    }
    size = s;
    std::memcpy(value, v, s);
  }
  void Reset(const DataBuffer& rhs) { Reset(rhs.value, rhs.size); }
  void Reset(const std::string& rhs) {
    Reset(reinterpret_cast<const std::byte*>(rhs.data()), rhs.size());
  }
  bool IsEmpty() const { return size == 0; }

  std::string toString() const {
    return std::string(reinterpret_cast<char*>(value), size);
  }
};
}  // namespace LineairDB
#endif /* LINEAIRDB_DATA_BUFFER_HPP */<|MERGE_RESOLUTION|>--- conflicted
+++ resolved
@@ -23,39 +23,13 @@
 #include <cstdlib>
 #include <cstring>
 #include <iostream>
-<<<<<<< HEAD
-=======
 #include <new>
->>>>>>> 8f7cb581
 
 #include "util/logger.hpp"
 
 namespace LineairDB {
 
 struct DataBuffer {
-<<<<<<< HEAD
-  inline static size_t DefaultBufferSize = 512;
-
-  std::byte* value;
-  size_t size;
-
-  // WARNING: thread unsafe
-  static void SetDefaultBufferSize(size_t buf_size) {
-    DefaultBufferSize = buf_size;
-  }
-
-  DataBuffer() : size(0) { value = new std::byte[DefaultBufferSize]; }
-  ~DataBuffer() { if(value != nullptr) delete[] value; }
-
-  void Reset(const std::byte* v, const size_t s) {
-    if (DefaultBufferSize < s) {
-      SPDLOG_ERROR("write buffer overflow. expected: {0}, capacity: {1}", s,
-                   DefaultBufferSize);
-      std::cerr << "ERROR in DataBuffer: The size of the write value is "
-                   "greater than DefaultBufferSize";
-      // TODO: use realloc to prevent failure
-      exit(EXIT_FAILURE);
-=======
   std::byte* value;
   size_t size;
 
@@ -78,7 +52,6 @@
             std::realloc(reinterpret_cast<void*>(value), s));
         if (value == nullptr) { throw std::bad_alloc(); }
       }
->>>>>>> 8f7cb581
     }
     size = s;
     std::memcpy(value, v, s);
