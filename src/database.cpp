--- conflicted
+++ resolved
@@ -65,7 +65,6 @@
   return db_pimpl_->CreateTable(table_name);
 }
 
-<<<<<<< HEAD
 template <typename T>
 bool Database::CreateSecondaryIndex(
     const std::string_view table_name, const std::string_view index_name,
@@ -83,6 +82,5 @@
     const std::string_view table_name, const std::string_view index_name,
     const SecondaryIndexOption::Constraint constraint);
 
-=======
->>>>>>> e1d1a91b
+
 }  // namespace LineairDB