/*
 *   Copyright (C) 2020 Nippon Telegraph and Telephone Corporation.

 *   Licensed under the Apache License, Version 2.0 (the "License");
 *   you may not use this file except in compliance with the License.
 *   You may obtain a copy of the License at

 *   http://www.apache.org/licenses/LICENSE-2.0

 *   Unless required by applicable law or agreed to in writing, software
 *   distributed under the License is distributed on an "AS IS" BASIS,
 *   WITHOUT WARRANTIES OR CONDITIONS OF ANY KIND, either express or implied.
 *   See the License for the specific language governing permissions and
 *   limitations under the License.
 */

#include "logger.h"

#include <glob.h>
#include <lineairdb/config.h>

#include <cstring>
#include <filesystem>
#include <fstream>
#include <functional>
#include <iostream>
#include <memory>
#include <msgpack.hpp>
#include <util/logger.hpp>

#include "impl/thread_local_logger.h"
#include "types/definitions.h"

namespace LineairDB {
namespace Recovery {

Logger::Logger(const Config& config)
    : DurableEpochNumberFileName(config.work_dir + "/durable_epoch.json"),
      DurableEpochNumberWorkingFileName(config.work_dir +
                                        "/durable_epoch.working.json"),
      WorkingDir(config.work_dir),
      durable_epoch_(0),
      durable_epoch_working_file_(DurableEpochNumberWorkingFileName,
                                  std::ofstream::trunc) {
  std::filesystem::create_directory(config.work_dir);
  LineairDB::Util::SetUpSPDLog();
  switch (config.logger) {
    case Config::Logger::ThreadLocalLogger:
      logger_ = std::make_unique<ThreadLocalLogger>(config);
      break;
    default:
      logger_ = std::make_unique<ThreadLocalLogger>(config);
      break;
  }
}
Logger::~Logger() = default;

void Logger::RememberMe(const EpochNumber epoch) { logger_->RememberMe(epoch); }
void Logger::Enqueue(const WriteSetType& ws_ref, EpochNumber epoch,
                     bool entrusting) {
  logger_->Enqueue(ws_ref, epoch, entrusting);
}
void Logger::FlushLogs(const EpochNumber stable_epoch) {
  logger_->FlushLogs(stable_epoch);
}

void Logger::TruncateLogs(const EpochNumber checkpoint_completed_epoch) {
  logger_->TruncateLogs(checkpoint_completed_epoch);
}

EpochNumber Logger::FlushDurableEpoch() {
  auto min_flushed_epoch = logger_->GetMinDurableEpochForAllThreads();
  if (min_flushed_epoch == EpochFramework::THREAD_OFFLINE ||
      min_flushed_epoch == durable_epoch_) {
    return durable_epoch_;
  }

  assert(durable_epoch_ < min_flushed_epoch);
  if (!durable_epoch_working_file_.is_open())
    durable_epoch_working_file_.open(DurableEpochNumberWorkingFileName);

  durable_epoch_ = min_flushed_epoch;
  durable_epoch_working_file_ << durable_epoch_;

  // NOTE POSIX ensures that rename syscall provides atomicity
  if (rename(DurableEpochNumberWorkingFileName.c_str(),
             DurableEpochNumberFileName.c_str())) {
    SPDLOG_ERROR(
        "Durability Error: fail to flush the durable epoch number {0:d}. "
        "errno: {1}",
        durable_epoch_, errno);
    exit(1);
  }
  durable_epoch_working_file_.close();
  durable_epoch_working_file_.open(DurableEpochNumberWorkingFileName,
                                   std::fstream::trunc);

  return durable_epoch_;
}

EpochNumber Logger::GetDurableEpoch() { return durable_epoch_; }
void Logger::SetDurableEpoch(const EpochNumber e) { durable_epoch_ = e; }

EpochNumber Logger::GetDurableEpochFromLog() {
  std::ifstream file(DurableEpochNumberFileName,
                     std::ios::binary | std::ios::ate);
  EpochNumber epoch;
  auto filesize = file.tellg();

  if (0 < filesize) {
    file.seekg(0, std::ios::beg);
    file >> epoch;
  } else {
    epoch = 0;
  }

  return epoch;
}

static inline std::vector<std::string> glob(const std::string& pat) {
  using namespace std;
  glob_t glob_result;
  ::glob(pat.c_str(), GLOB_TILDE, NULL, &glob_result);
  vector<string> ret;
  for (unsigned int i = 0; i < glob_result.gl_pathc; ++i) {
    ret.push_back(string(glob_result.gl_pathv[i]));
  }
  globfree(&glob_result);
  return ret;
}

WriteSetType Logger::GetRecoverySetFromLogs(const EpochNumber durable_epoch) {
  SPDLOG_DEBUG("Replay the logs in epoch 0-{0}", durable_epoch);
  SPDLOG_DEBUG("Check WorkingDirectory {0}", WorkingDir);

  auto logfiles = glob(WorkingDir + "/thread*");
  const std::string checkpoint_filename = WorkingDir + "/checkpoint.log";
  bool checkpoint_file_exists = false;
  {
    std::ifstream ifs(checkpoint_filename);
    checkpoint_file_exists = ifs.is_open();
  }
  if (checkpoint_file_exists) logfiles.push_back(checkpoint_filename);
  WriteSetType recovery_set;
  recovery_set.clear();

  for (auto filename : logfiles) {
    std::ifstream file(filename, std::ifstream::in | std::ifstream::binary);
    if (!file.good()) {
      SPDLOG_ERROR(
          "  Stop recovery procedure: file {0} is broken. Some records may not "
          "be recovered.",
          filename);
      exit(EXIT_FAILURE);
    };

    std::string buffer((std::istreambuf_iterator<char>(file)),
                       std::istreambuf_iterator<char>());
    if (buffer.empty()) continue;
    SPDLOG_DEBUG(" Start recovery from {0}", filename);

    LogRecords log_records;
    size_t offset = 0;
    for (;;) {
      if (offset == buffer.size()) break;
      try {
        auto oh = msgpack::unpack(buffer.data(), buffer.size(), offset);
        auto obj = oh.get();
        obj.convert(log_records);
      } catch (const std::bad_cast& e) {
        SPDLOG_ERROR(
            "  Stop recovery procedure: msgpack deserialize failure on file "
            "{0}. Some records may not be recovered.");
        SPDLOG_DEBUG("Error code: {0}", e.what());
        return recovery_set;
      } catch (...) {
        SPDLOG_ERROR(
            "  Stop recovery procedure: msgpack deserialize failure on file "
            "{0}. Some records may not be recovered.");
        return recovery_set;
      }

      auto ensure_initialized = [](LineairDB::DataItem& data_item) {
        data_item.initialized = !data_item.primary_keys.empty();
      };
      for (auto& log_record : log_records) {
        assert(0 < log_record.epoch);
        if (filename == checkpoint_filename ||
            log_record.epoch <= durable_epoch) {
          for (auto& kvp : log_record.key_value_pairs) {
<<<<<<< HEAD
            const bool is_secondary_index =
                !kvp.index_name.empty() || !kvp.primary_keys.empty();
=======
            const std::byte* kvp_value_ptr =
                kvp.buffer.empty()
                    ? nullptr
                    : reinterpret_cast<const std::byte*>(kvp.buffer.data());
            const size_t kvp_value_size = kvp.buffer.size();
>>>>>>> 28b1762e
            bool not_found = true;
            for (auto& item : recovery_set) {
              if (item.key == kvp.key && item.table_name == kvp.table_name &&
                  item.index_name == kvp.index_name) {
                not_found = false;
                if (item.data_item_copy.transaction_id.load() < kvp.tid) {
                  item.data_item_copy.Reset(kvp_value_ptr, kvp_value_size,
                                            kvp.tid);
                  item.table_name = kvp.table_name;
                  item.index_name = kvp.index_name;
                  if (is_secondary_index) {
                    item.data_item_copy.primary_keys = kvp.primary_keys;
                    ensure_initialized(item.data_item_copy);
                  }

                  SPDLOG_DEBUG(
                      "    update-> key {0}, version {1} in epoch {2} in table "
                      "{3}",
                      kvp.key, kvp.tid.tid, kvp.tid.epoch, kvp.table_name);
                }
              }
            }
            if (not_found) {
              SPDLOG_DEBUG(
                  "    insert-> key {0}, version {1} in epoch {2} in table {3}",
                  kvp.key, kvp.tid.tid, kvp.tid.epoch, kvp.table_name);
<<<<<<< HEAD
              Snapshot snapshot = {
                  kvp.key,
                  reinterpret_cast<std::byte*>(kvp.buffer.data()),
                  kvp.buffer.size(),
                  nullptr,
                  kvp.table_name,
                  kvp.index_name,
                  kvp.tid,
              };
              if (is_secondary_index) {
                snapshot.data_item_copy.primary_keys = kvp.primary_keys;
                ensure_initialized(snapshot.data_item_copy);
              }
=======
              Snapshot snapshot = {kvp.key, kvp_value_ptr,  kvp_value_size,
                                   nullptr, kvp.table_name, kvp.tid};
>>>>>>> 28b1762e
              recovery_set.emplace_back(std::move(snapshot));
            }
          }
        }
      }
    }

    SPDLOG_DEBUG(" Close filename {0}", filename);
  }
  return recovery_set;
}

}  // namespace Recovery
}  // namespace LineairDB<|MERGE_RESOLUTION|>--- conflicted
+++ resolved
@@ -188,16 +188,13 @@
         if (filename == checkpoint_filename ||
             log_record.epoch <= durable_epoch) {
           for (auto& kvp : log_record.key_value_pairs) {
-<<<<<<< HEAD
             const bool is_secondary_index =
                 !kvp.index_name.empty() || !kvp.primary_keys.empty();
-=======
             const std::byte* kvp_value_ptr =
                 kvp.buffer.empty()
                     ? nullptr
                     : reinterpret_cast<const std::byte*>(kvp.buffer.data());
             const size_t kvp_value_size = kvp.buffer.size();
->>>>>>> 28b1762e
             bool not_found = true;
             for (auto& item : recovery_set) {
               if (item.key == kvp.key && item.table_name == kvp.table_name &&
@@ -224,7 +221,6 @@
               SPDLOG_DEBUG(
                   "    insert-> key {0}, version {1} in epoch {2} in table {3}",
                   kvp.key, kvp.tid.tid, kvp.tid.epoch, kvp.table_name);
-<<<<<<< HEAD
               Snapshot snapshot = {
                   kvp.key,
                   reinterpret_cast<std::byte*>(kvp.buffer.data()),
@@ -238,10 +234,6 @@
                 snapshot.data_item_copy.primary_keys = kvp.primary_keys;
                 ensure_initialized(snapshot.data_item_copy);
               }
-=======
-              Snapshot snapshot = {kvp.key, kvp_value_ptr,  kvp_value_size,
-                                   nullptr, kvp.table_name, kvp.tid};
->>>>>>> 28b1762e
               recovery_set.emplace_back(std::move(snapshot));
             }
           }
